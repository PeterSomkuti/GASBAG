--- conflicted
+++ resolved
@@ -51,14 +51,9 @@
 
   # GCC writes a lot of bogus warnings when dealing with allocatable arrays, so
   # have to turn those warnings off.
-<<<<<<< HEAD
   #set(warnings "-Wall -Wextra -Wpedantic -Wno-uninitialized")
   set(warnings "-Wall -Wextra -Wpedantic")
   set(opt "-O3 -mtune=native")
-=======
-  set(warnings "-Wall -Wextra -Wpedantic -Wno-uninitialized")
-  set(opt "-O2 -fexternal-blas")
->>>>>>> d2404683
   set(bounds "-fbounds-check")
 
 else()
@@ -198,8 +193,4 @@
 ${LAPACK_LIBRARIES}
 ${BLAS_LIBRARIES}
 ${HDF5_Fortran_LIBRARIES}
-)
-
-# This is needed for Gperfmonitor (or the profiler portion of it) to work
-# properly on Mac's as the have some memory address randomization going on..
-#set (CMAKE_EXE_LINKER_FLAGS -Wl,-no_pie)+)